import os
import requests
from dotenv import load_dotenv
from twitter_plugin_gamesdk.twitter_plugin import TwitterPlugin
from dotenv import load_dotenv

load_dotenv()

<<<<<<< HEAD
# Define your options with the necessary credentials
# Using your own X API credentials
""" options = {
    "credentials": {
        "bearerToken": os.environ.get("TWITTER_BEARER_TOKEN"),
        "apiKey": os.environ.get("TWITTER_API_KEY"),
        "apiSecretKey": os.environ.get("TWITTER_API_SECRET_KEY"),
        "accessToken": os.environ.get("TWITTER_ACCESS_TOKEN"),
        "accessTokenSecret": os.environ.get("TWITTER_ACCESS_TOKEN_SECRET"),
    },
} """

# Using GAME Twitter API credentials
options = {
    "credentials": {
        "gameTwitterAccessToken": "apx-a48d498e3667d5dad5bb8d0d830ccb64",
    },
}

# Initialize the TwitterPlugin with your options
twitter_plugin = TwitterPlugin(options)

# Test case 1: Post a Tweet
print("\nRunning Test Case 1: Post a Tweet")
post_tweet_fn = twitter_plugin.twitter_client.create_tweet
data = post_tweet_fn(text="Hello world! This is a test tweet from the Twitter Plugin!")
print("Posted tweet!")

# Test case 2: Post a Tweet with Media
print("\nRunning Test Case 2: Post a Tweet with Media")
print("\nUpload media")
with open("sample_media/media_file.png", "rb") as f:
    media_id = twitter_plugin.twitter_client.upload_media(f)
    print(f"Uploaded media_id: {media_id}")
post_tweet_fn = twitter_plugin.twitter_client.create_tweet
post_tweet_fn(text="Hello world! This is a test tweet with media from the Twitter Plugin!", media_ids=[media_id])
print("Posted tweet with media!")


# Test case 3: Reply to a Tweet
print("\nRunning Test Case 3: Reply to a Tweet")
reply_tweet_fn = twitter_plugin.twitter_client.create_tweet
reply_tweet_fn(in_reply_to_tweet_id=1915274034100809968, text="Hey! This is a test reply!")
print("Replied to tweet!")

# Test case 4: Like a Tweet
print("\nRunning Test Case 4: Like a Tweet")
like_tweet_fn = twitter_plugin.twitter_client.like
like_tweet_fn(tweet_id=1915274034100809968)
print("Liked tweet!")

# Test case 5: Quote a Tweet
print("\nRunning Test Case 5: Quote a Tweet")
quote_tweet_fn = twitter_plugin.twitter_client.create_tweet
quote_tweet_fn(quote_tweet_id=1915274034100809968, text="Hey! This is a test quote tweet!")
print("Quoted tweet!")

# Test case 6: Get Metrics
print("\nRunning Test Case 6: Get Metrics")
get_metrics_fn = twitter_plugin.twitter_client.get_me
metrics = get_metrics_fn(user_fields=["public_metrics"])
print("Metrics:", metrics)

# Test case 7: Get User From Handle
print("\nRunning Test Case 7: Get User From Handle")
get_user_fn = twitter_plugin.twitter_client.get_user
user = get_user_fn(username='celesteanglm', user_fields=["public_metrics"])
print("user:", user)

# Test case 8: Get User Mentions
print("\nRunning Test Case 8: Get User Mentions")
get_user_fn = twitter_plugin.twitter_client.get_user
user = get_user_fn(username="GAME_Virtuals")
get_user_mentions_fn = twitter_plugin.twitter_client.get_users_mentions
user_mentions = get_user_mentions_fn(  id = user['data']['id'], 
                max_results = 10,
                tweet_fields = ["id", "created_at", "text"],
                expansions = ["attachments.media_keys"],
                media_fields = ["url"])
print("user_mentions:", user_mentions)
=======
def run_twitter_actions():
    load_dotenv()
    token = os.getenv("GAME_TWITTER_ACCESS_TOKEN")
    print("Token:", token)
    if not token:
        raise RuntimeError("Please set GAME_TWITTER_ACCESS_TOKEN in your .env")

    # ——— Initialization options ———
    # # Option A: Using your own X API credentials (uncomment to use)
    # options = {
    #     "credentials": {
    #         "api_key": os.environ.get("TWITTER_API_KEY"),
    #         "api_key_secret": os.environ.get("TWITTER_API_KEY_SECRET"),
    #         "access_token": os.environ.get("TWITTER_ACCESS_TOKEN"),
    #         "access_token_secret": os.environ.get("TWITTER_ACCESS_TOKEN_SECRET"),
    #     },
    # }

    # Option B: Using GAME Twitter API Access Token (Recommended, higher rate limits: 35 calls/5 minutes)
    options = {
        "credentials": {
            "game_twitter_access_token": token
        }
    }

    twitter_plugin = TwitterPlugin(options)
    client = twitter_plugin.twitter_client

    try:
        # 1. Who am I?
        me = client.get_me()
        me_data = me["data"]
        user_id = me_data["id"]
        print(f"🙋 Logged in as: @{me_data['username']} ({me_data['name']})")

        # 2. Post a tweet
        tweet = client.create_tweet(text="Hello Web3 🧵 #GameByVirtuals")
        tweet_id = tweet["data"]["id"]
        print(f"✅ Tweet posted: https://x.com/i/web/status/{tweet_id}")

        # 3. Like it
        client.like(tweet_id=tweet_id)
        print("❤️ Tweet liked!")

        # 4. Reply to it
        reply = client.create_tweet(
            text="Replying to my own tweet 😎",
            in_reply_to_tweet_id=tweet_id
        )
        print(f"💬 Replied: https://x.com/i/web/status/{reply['data']['id']}")

        # 5. Quote it
        quote = client.create_tweet(
            text="Excited to be testing the new Game Twitter Plugin!",
            quote_tweet_id=tweet_id
        )
        print(f"🔁 Quoted: https://x.com/i/web/status/{quote['data']['id']}")

        # 5. Upload local media and tweet
        with open("sample_media/virtuals-logo.png", "rb") as img:
            media_id = client.upload_media(media=img, media_type="image/png")
        local = client.create_tweet(
            text="Check this out! Uploaded with local media!",
            media_ids=[media_id]
        )
        print(f"🖼️ Local media tweet: https://x.com/i/web/status/{local['data']['id']}")

        # 7. Upload URL media and tweet
        url = "https://assets.coingecko.com/coins/images/51063/large/Gaming_Agent_1fe70d54ba.jpg"
        resp = requests.get(url)
        resp.raise_for_status()
        media_id_url = client.upload_media(media=resp.content, media_type="image/jpeg")
        url_tweet = client.create_tweet(
            text="Check this out! Uploaded with URL media!",
            media_ids=[media_id_url]
        )
        print(f"🖼️ URL media tweet: https://x.com/i/web/status/{url_tweet['data']['id']}")

        # 8. Search tweets
        search = client.search_recent_tweets(query="#GameByVirtuals", max_results=10)
        hits = search.get("data", [])
        print(f"🔍 Found {len(hits)} tweets for #GameByVirtuals:")
        for i, t in enumerate(hits, 1):
            print(f"  {i}. https://x.com/i/web/status/{t['id']}")

        # 9. Mentions timeline
        mentions = client.get_users_mentions(id=user_id, max_results=20)
        mdata = mentions.get("data", [])
        print(f"🔔 You have {len(mdata)} recent mentions:")
        for i, t in enumerate(mdata, 1):
            print(f"  {i}. https://x.com/i/web/status/{t['id']}")

        # 10. Followers
        followers = client.get_users_followers(id=user_id, max_results=20)
        fdata = followers.get("data", [])
        print(f"👥 You have {len(fdata)} followers:")
        for i, u in enumerate(fdata, 1):
            print(f"  {i}. @{u['username']} ({u['name']})")

        # 11. Following
        following = client.get_users_following(id=user_id, max_results=20)
        gdata = following.get("data", [])
        print(f"➡️ You are following {len(gdata)} users:")
        for i, u in enumerate(gdata, 1):
            print(f"  {i}. @{u['username']} ({u['name']})")

        # 12. Get my public metrics
        metrics = client.get_me(user_fields=["public_metrics"])
        print("📊 My metrics:", metrics["data"]["public_metrics"])

        # 13. Read-only lookup of another user
        other = client.get_user(username="GAME_Virtuals")
        print("🔎 Lookup @GAME_Virtuals:", other["data"])

        # 14. Get metrics for another handle
        game_virtuals = client.get_user(username="GAME_Virtuals", user_fields=["public_metrics"])
        print("📊 @GAME_Virtuals metrics:", game_virtuals["data"]["public_metrics"])

        # 15. Advanced mentions for GAME_Virtuals
        adv_user = client.get_user(username="GAME_Virtuals")
        adv_mentions = client.get_users_mentions(
            id=adv_user["data"]["id"],
            max_results=10,
            tweet_fields=["id", "created_at", "text"],
            expansions=["attachments.media_keys"],
            media_fields=["url"]
        )
        print("🔔 Advanced mentions for @GAME_Virtuals:", adv_mentions)

    except Exception as e:
        print("❌ Error during Twitter actions:", e)

if __name__ == "__main__":
    run_twitter_actions()
>>>>>>> a9e27283
<|MERGE_RESOLUTION|>--- conflicted
+++ resolved
@@ -2,92 +2,7 @@
 import requests
 from dotenv import load_dotenv
 from twitter_plugin_gamesdk.twitter_plugin import TwitterPlugin
-from dotenv import load_dotenv
 
-load_dotenv()
-
-<<<<<<< HEAD
-# Define your options with the necessary credentials
-# Using your own X API credentials
-""" options = {
-    "credentials": {
-        "bearerToken": os.environ.get("TWITTER_BEARER_TOKEN"),
-        "apiKey": os.environ.get("TWITTER_API_KEY"),
-        "apiSecretKey": os.environ.get("TWITTER_API_SECRET_KEY"),
-        "accessToken": os.environ.get("TWITTER_ACCESS_TOKEN"),
-        "accessTokenSecret": os.environ.get("TWITTER_ACCESS_TOKEN_SECRET"),
-    },
-} """
-
-# Using GAME Twitter API credentials
-options = {
-    "credentials": {
-        "gameTwitterAccessToken": "apx-a48d498e3667d5dad5bb8d0d830ccb64",
-    },
-}
-
-# Initialize the TwitterPlugin with your options
-twitter_plugin = TwitterPlugin(options)
-
-# Test case 1: Post a Tweet
-print("\nRunning Test Case 1: Post a Tweet")
-post_tweet_fn = twitter_plugin.twitter_client.create_tweet
-data = post_tweet_fn(text="Hello world! This is a test tweet from the Twitter Plugin!")
-print("Posted tweet!")
-
-# Test case 2: Post a Tweet with Media
-print("\nRunning Test Case 2: Post a Tweet with Media")
-print("\nUpload media")
-with open("sample_media/media_file.png", "rb") as f:
-    media_id = twitter_plugin.twitter_client.upload_media(f)
-    print(f"Uploaded media_id: {media_id}")
-post_tweet_fn = twitter_plugin.twitter_client.create_tweet
-post_tweet_fn(text="Hello world! This is a test tweet with media from the Twitter Plugin!", media_ids=[media_id])
-print("Posted tweet with media!")
-
-
-# Test case 3: Reply to a Tweet
-print("\nRunning Test Case 3: Reply to a Tweet")
-reply_tweet_fn = twitter_plugin.twitter_client.create_tweet
-reply_tweet_fn(in_reply_to_tweet_id=1915274034100809968, text="Hey! This is a test reply!")
-print("Replied to tweet!")
-
-# Test case 4: Like a Tweet
-print("\nRunning Test Case 4: Like a Tweet")
-like_tweet_fn = twitter_plugin.twitter_client.like
-like_tweet_fn(tweet_id=1915274034100809968)
-print("Liked tweet!")
-
-# Test case 5: Quote a Tweet
-print("\nRunning Test Case 5: Quote a Tweet")
-quote_tweet_fn = twitter_plugin.twitter_client.create_tweet
-quote_tweet_fn(quote_tweet_id=1915274034100809968, text="Hey! This is a test quote tweet!")
-print("Quoted tweet!")
-
-# Test case 6: Get Metrics
-print("\nRunning Test Case 6: Get Metrics")
-get_metrics_fn = twitter_plugin.twitter_client.get_me
-metrics = get_metrics_fn(user_fields=["public_metrics"])
-print("Metrics:", metrics)
-
-# Test case 7: Get User From Handle
-print("\nRunning Test Case 7: Get User From Handle")
-get_user_fn = twitter_plugin.twitter_client.get_user
-user = get_user_fn(username='celesteanglm', user_fields=["public_metrics"])
-print("user:", user)
-
-# Test case 8: Get User Mentions
-print("\nRunning Test Case 8: Get User Mentions")
-get_user_fn = twitter_plugin.twitter_client.get_user
-user = get_user_fn(username="GAME_Virtuals")
-get_user_mentions_fn = twitter_plugin.twitter_client.get_users_mentions
-user_mentions = get_user_mentions_fn(  id = user['data']['id'], 
-                max_results = 10,
-                tweet_fields = ["id", "created_at", "text"],
-                expansions = ["attachments.media_keys"],
-                media_fields = ["url"])
-print("user_mentions:", user_mentions)
-=======
 def run_twitter_actions():
     load_dotenv()
     token = os.getenv("GAME_TWITTER_ACCESS_TOKEN")
@@ -221,5 +136,4 @@
         print("❌ Error during Twitter actions:", e)
 
 if __name__ == "__main__":
-    run_twitter_actions()
->>>>>>> a9e27283
+    run_twitter_actions()