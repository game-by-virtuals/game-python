from datetime import datetime, timedelta
from typing import List, Optional
from web3 import Web3
import requests
from acp_plugin_gamesdk.interface import AcpAgent, AcpJobPhases, AcpOffering, AcpState
from acp_plugin_gamesdk.acp_token import AcpToken, MemoType
import time


class AcpClient:
    def __init__(self, api_key: str, acp_token: AcpToken, acp_base_url: Optional[str] = None):
        self.base_url = "https://sdk-dev.game.virtuals.io/acp"
        self.api_key = api_key
        self.acp_token = acp_token
        self.web3 = Web3()
        self.acp_base_url = acp_base_url if acp_base_url else "https://acpx-staging.virtuals.io/api"

    @property
    def agent_wallet_address(self) -> str:
        return self.acp_token.get_agent_wallet_address()

    def get_state(self) -> AcpState:
        response =  requests.get(
            f"{self.base_url}/states/{self.agent_wallet_address}",
            headers={"x-api-key": self.api_key}
        )
        return response.json()

    def browse_agents(self, cluster: Optional[str] = None, query: Optional[str] = None) -> List[AcpAgent]:
        url = f"{self.acp_base_url}/agents"
        
        if query:
            url += f"?search={requests.utils.quote(query)}"
            
        if cluster:
            # Add & if there's already a parameter, otherwise add ?
            separator = "&" if query else "?"
            url += f"{separator}filters[cluster]={requests.utils.quote(cluster)}"

        response = requests.get(url)
        
        if response.status_code != 200:
            raise Exception(f"Failed to browse agents: {response.text}")

        response_json = response.json()
        
        result = []
        
        for agent in response_json.get("data", []):
            if agent["offerings"]:
                offerings = [AcpOffering(name=offering["name"], price=offering["price"]) for offering in agent["offerings"]]
            else:
                offerings = None
<<<<<<< HEAD
                
=======

>>>>>>> d1948f63
            result.append(
                AcpAgent(
                    id=agent["id"],
                    name=agent["name"],
                    description=agent["description"],
                    wallet_address=agent["walletAddress"],
                    offerings=offerings
                )
            )
            
        return result

    def create_job(self, provider_address: str, price: float, job_description: str) -> int:
        expire_at = datetime.now() + timedelta(days=1)
        tx_result =  self.acp_token.create_job(
            provider_address=provider_address,
            evaluator_address=self.agent_wallet_address,
            expire_at=expire_at
        )
        
        job_id = None
        retry_count = 3
        retry_delay = 3
        
        time.sleep(retry_delay) 
        for attempt in range(retry_count):
            try:
                response = self.acp_token.validate_transaction(tx_result["txHash"])
                data = response.get("data", {})
                if not data:
                    raise Exception("Invalid tx_hash!")
                
                if (data.get("status") == "retry"):
                    raise Exception("Transaction failed, retrying...")
                
                if (data.get("status") == "failed"):
                    break
                
                if (data.get("status") == "success"):
                    job_id = int(data.get("result").get("jobId"))
                    
                if (job_id is not None and job_id != ""):
                    break  
                
            except Exception as e:
                print(f"Error creating job: {e}")
                if attempt < retry_count - 1:
                    time.sleep(retry_delay) 
                else:
                    raise
        
        if (job_id is None or job_id == ""):
            raise Exception("Failed to create job")
        
        self.acp_token.create_memo(
                    job_id=job_id,
                    content=job_description,
                    memo_type=MemoType.MESSAGE,
                    is_secured=False,
                    next_phase=AcpJobPhases.NEGOTIATION
                )

        payload = {
            "jobId": job_id,
            "clientAddress": self.agent_wallet_address,
            "providerAddress": provider_address,
            "evaluatorAddress": self.agent_wallet_address,
            "description": job_description,
            "price": price,
            "expiredAt": expire_at.isoformat(),
            "evaluatorAddress": self.agent_wallet_address
        }

        requests.post(
            self.base_url,
            json=payload,
            headers={
                "Accept": "application/json",
                "Content-Type": "application/json",
                "x-api-key": self.api_key
            }
        )

        return job_id

    def response_job(self, job_id: int, accept: bool, memo_id: int, reasoning: str):
        if accept:
            self.acp_token.sign_memo(memo_id, accept, reasoning)
            time.sleep(5)
            
            return self.acp_token.create_memo(
                job_id=job_id,
                content=f"Job {job_id} accepted. {reasoning}",
                memo_type=MemoType.MESSAGE,
                is_secured=False,
                next_phase=AcpJobPhases.TRANSACTION
            )
        else:
            return self.acp_token.create_memo(
                job_id=job_id,
                content=f"Job {job_id} rejected. {reasoning}",
                memo_type=MemoType.MESSAGE,
                is_secured=False,
                next_phase=AcpJobPhases.REJECTED
            )

    def make_payment(self, job_id: int, amount: float, memo_id: int, reason: str):
        # Convert amount to Wei (smallest ETH unit)
        amount_wei = self.web3.to_wei(amount, 'ether')
        
        self.acp_token.set_budget(job_id, amount_wei)
        time.sleep(5)
        self.acp_token.approve_allowance(amount_wei)
        time.sleep(5)
        return self.acp_token.sign_memo(memo_id, True, reason)

    def deliver_job(self, job_id: int, deliverable: str):
        return self.acp_token.create_memo(
            job_id=job_id,
            content=deliverable,
            memo_type=MemoType.MESSAGE,
            is_secured=False,
            next_phase=AcpJobPhases.COMPLETED
        )

    def add_tweet(self, job_id: int, tweet_id: str, content: str):
        payload = {
            "tweetId": tweet_id,
            "content": content
        }
        
        response = requests.post(
            f"{self.base_url}/{job_id}/tweets/{self.agent_wallet_address}",
            json=payload,
            headers={
                "Accept": "application/json",
                "Content-Type": "application/json",
                "x-api-key": self.api_key
            }
        )
        
        if response.status_code != 200 and response.status_code != 201:
            raise Exception(f"Failed to add tweet: {response.status_code} {response.text}")
        
        
        return response.json()
    
    def reset_state(self) -> None:
        response = requests.delete(
            f"{self.base_url}/states/{self.agent_wallet_address}",
            headers={"x-api-key": self.api_key}
        )
        
        if response.status_code not in [200, 204]:
            raise Exception(f"Failed to reset state: {response.status_code} {response.text}")<|MERGE_RESOLUTION|>--- conflicted
+++ resolved
@@ -51,11 +51,7 @@
                 offerings = [AcpOffering(name=offering["name"], price=offering["price"]) for offering in agent["offerings"]]
             else:
                 offerings = None
-<<<<<<< HEAD
-                
-=======
-
->>>>>>> d1948f63
+                
             result.append(
                 AcpAgent(
                     id=agent["id"],
