--- conflicted
+++ resolved
@@ -85,10 +85,6 @@
                     description=agent["description"],
                     wallet_address=agent["walletAddress"],
                     offerings=offerings,
-<<<<<<< HEAD
-                    explanation=agent["explanation"]
-=======
->>>>>>> 8c01d9a0
                 )
             )
 
@@ -303,10 +299,6 @@
                     description=agent["description"],
                     wallet_address=agent["walletAddress"],
                     offerings=offerings,
-<<<<<<< HEAD
-                    explanation=""
-=======
->>>>>>> 8c01d9a0
                 )
             )
         return result[0]