--- conflicted
+++ resolved
@@ -234,10 +234,6 @@
                                 if agent.offerings
                                 else []
                             ),
-<<<<<<< HEAD
-                            "explanation": agent.explanation
-=======
->>>>>>> 8c01d9a0
                         }
                         for agent in agents
                     ],
