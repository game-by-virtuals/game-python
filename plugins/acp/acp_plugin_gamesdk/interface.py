--- conflicted
+++ resolved
@@ -53,15 +53,11 @@
 @dataclass
 class AcpRequestMemo:
     id: int
-<<<<<<< HEAD
-    createdAt: int
+    created_at: int
 
     def __repr__(self) -> str:
         output = f"Memo(ID: {self.id}, created at: {self.createdAt})"
         return output
-
-=======
-    created_at: int
     
 @dataclass
 class ITweet:
@@ -69,7 +65,7 @@
     tweet_id: str
     content: str
     created_at: int
->>>>>>> 8aae611b
+
 @dataclass
 class AcpJob:
     jobId: int
@@ -77,8 +73,9 @@
     price: str
     phase: AcpJobPhasesDesc
     memo: List[AcpRequestMemo]
-<<<<<<< HEAD
     lastUpdated: int
+    tweet_history : ITweet
+    last_updated: int
 
     def __repr__(self) -> str:
         output =(
@@ -88,12 +85,10 @@
             f"Phase: {self.phase.value}, "
             f"Memo: {self.memo}, "
             f"Last Updated: {self.lastUpdated})"
+            f"Tweet History: {self.tweet_history}, "
+            f"Last Updated: {self.last_updated})"
         ) 
         return output
-=======
-    tweet_history : ITweet
-    last_updated: int
->>>>>>> 8aae611b
 
 @dataclass
 class IDeliverable:
